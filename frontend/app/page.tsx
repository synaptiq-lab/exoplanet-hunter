--- conflicted
+++ resolved
@@ -1,7 +1,3 @@
-<<<<<<< HEAD
-<<<<<<< HEAD
-export { default } from './home/page';
-=======
 import React from 'react';
 import Layout from '@/components/Layout';
 import Hero from '@/components/landing/Hero';
@@ -19,8 +15,4 @@
 };
 
 export default HomePage;
->>>>>>> feat/model/exominer-implementation
-=======
-export { default } from './home/page';
->>>>>>> 9fcb7914
 
